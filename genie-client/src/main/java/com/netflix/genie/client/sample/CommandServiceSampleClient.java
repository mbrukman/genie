--- conflicted
+++ resolved
@@ -27,7 +27,6 @@
 import com.netflix.genie.common.model.Cluster;
 import com.netflix.genie.common.model.Command;
 import com.netflix.genie.common.model.Types.CommandStatus;
-
 import java.util.ArrayList;
 import java.util.HashSet;
 import java.util.List;
@@ -181,13 +180,8 @@
         }
 
         LOG.info("Deleting the application from the command with id " + ID + "something");
-<<<<<<< HEAD
-        final Set<Application> applications4 = commandClient.
-                removeApplicationForCommand(command1.getId(), ID + "something");
-=======
         final List<Application> applications4 =
                 commandClient.removeApplicationForCommand(command1.getId(), ID + "something");
->>>>>>> fbb02452
         for (final Application application : applications4) {
             LOG.info("Application = " + application);
         }
@@ -222,7 +216,6 @@
      * Create a sample command and attach the the supplied applications.
      *
      * @param id The id to use or null if want one created.
-     * @param apps The apps to add to this command or null/empty for none.
      * @return The pig example command
      * @throws CloudServiceException
      */
@@ -240,25 +233,4 @@
         command.setVersion("0.13");
         return command;
     }
-
-    /**
-     * Create a sample command.
-     *
-     * @param id The id to use or null if want one created.
-     * @return An example command
-     * @throws CloudServiceException
-     */
-    public static Command getSampleCommand(
-            final String id)
-                    throws CloudServiceException {
-        final Command cmd = new Command(CMD_NAME, "amsharma", CommandStatus.ACTIVE, "/foo/exec.sh");
-        if (StringUtils.isNotEmpty(id)) {
-            cmd.setId(id);
-        }
-        cmd.setVersion("2.4.0");
-        final Set<String> configs = new HashSet<String>();
-        configs.add("s3://netflix-bdp-emr-clusters/users/bdp/hquery/20140505/185527/genie/mapred-site.xml");
-        cmd.setConfigs(configs);
-        return cmd;
-    }
 }