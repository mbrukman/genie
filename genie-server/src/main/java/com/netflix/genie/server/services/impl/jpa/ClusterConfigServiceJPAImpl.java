/*
 *
 *  Copyright 2014 Netflix, Inc.
 *
 *     Licensed under the Apache License, Version 2.0 (the "License");
 *     you may not use this file except in compliance with the License.
 *     You may obtain a copy of the License at
 *
 *         http://www.apache.org/licenses/LICENSE-2.0
 *
 *     Unless required by applicable law or agreed to in writing, software
 *     distributed under the License is distributed on an "AS IS" BASIS,
 *     WITHOUT WARRANTIES OR CONDITIONS OF ANY KIND, either express or implied.
 *     See the License for the specific language governing permissions and
 *     limitations under the License.
 *
 */
package com.netflix.genie.server.services.impl.jpa;

import com.netflix.genie.common.exceptions.CloudServiceException;
import com.netflix.genie.common.model.Application;
import com.netflix.genie.common.model.Application_;
import com.netflix.genie.common.model.Cluster;
import com.netflix.genie.common.model.ClusterCriteria;
import com.netflix.genie.common.model.Cluster_;
import com.netflix.genie.common.model.Command;
import com.netflix.genie.common.model.Command_;
import com.netflix.genie.common.model.Types.ApplicationStatus;
import com.netflix.genie.common.model.Types.ClusterStatus;
import com.netflix.genie.common.model.Types.CommandStatus;
import com.netflix.genie.server.repository.ClusterRepository;
import com.netflix.genie.server.repository.CommandRepository;
import com.netflix.genie.server.services.ClusterConfigService;
import java.net.HttpURLConnection;
import java.util.ArrayList;
import java.util.Date;
import java.util.HashSet;
import java.util.List;
import java.util.Set;
import java.util.UUID;
import javax.inject.Inject;
import javax.inject.Named;
import javax.persistence.EntityManager;
import javax.persistence.PersistenceContext;
import javax.persistence.TypedQuery;
import javax.persistence.criteria.CriteriaBuilder;
import javax.persistence.criteria.CriteriaQuery;
import javax.persistence.criteria.Join;
import javax.persistence.criteria.Predicate;
import javax.persistence.criteria.Root;
import org.apache.commons.lang3.StringUtils;
import org.slf4j.Logger;
import org.slf4j.LoggerFactory;
import org.springframework.transaction.annotation.Transactional;

/**
 * Implementation of the PersistentClusterConfig interface.
 *
 * @author skrishnan
 * @author amsharma
 * @author tgianos
 */
@Named
@Transactional(rollbackFor = CloudServiceException.class)
public class ClusterConfigServiceJPAImpl implements ClusterConfigService {

    private static final Logger LOG = LoggerFactory.getLogger(ClusterConfigServiceJPAImpl.class);

    @PersistenceContext
    private EntityManager em;

    private final ClusterRepository clusterRepo;
    private final CommandRepository commandRepo;

    /**
     * Default constructor - initialize all required dependencies.
     *
     * @param clusterRepo The cluster repository to use.
     * @param commandRepo the command repository to use.
     */
    @Inject
    public ClusterConfigServiceJPAImpl(
            final ClusterRepository clusterRepo,
            final CommandRepository commandRepo) {
        this.clusterRepo = clusterRepo;
        this.commandRepo = commandRepo;
    }

    /**
     * {@inheritDoc}
     *
     * @throws CloudServiceException
     */
    @Override
<<<<<<< HEAD
    @Transactional(readOnly = true)
    public Cluster getClusterConfig(final String id) throws CloudServiceException {
=======
    public Cluster getCluster(final String id) throws CloudServiceException {
>>>>>>> fbb02452
        if (StringUtils.isEmpty(id)) {
            throw new CloudServiceException(
                    HttpURLConnection.HTTP_BAD_REQUEST,
                    "No id entered.");
        }
        LOG.debug("Called with id " + id);
        final Cluster cluster = this.clusterRepo.findOne(id);
        if (cluster != null) {
            return cluster;
        } else {
            throw new CloudServiceException(
                    HttpURLConnection.HTTP_NOT_FOUND,
                    "No cluster with id " + id + " exists.");
        }
    }

    /**
     * {@inheritDoc}
     *
     * @throws CloudServiceException
     */
    @Override
<<<<<<< HEAD
    @Transactional(readOnly = true)
    public List<Cluster> getClusterConfigs(
=======
    public List<Cluster> getClusters(
>>>>>>> fbb02452
            final String name,
            final List<ClusterStatus> statuses,
            final List<String> tags,
            final Long minUpdateTime,
            final Long maxUpdateTime,
            final Integer limit,
            final Integer page) throws CloudServiceException {
        LOG.debug("GENIE: Returning configs for specified params");
        final CriteriaBuilder cb = this.em.getCriteriaBuilder();
        final CriteriaQuery<Cluster> cq = cb.createQuery(Cluster.class);
        final Root<Cluster> c = cq.from(Cluster.class);
        final List<Predicate> predicates = new ArrayList<Predicate>();
        if (StringUtils.isNotEmpty(name)) {
            predicates.add(cb.like(c.get(Cluster_.name), name));
        }
        if (minUpdateTime != null) {
            predicates.add(cb.greaterThanOrEqualTo(c.get(Cluster_.updated), new Date(minUpdateTime)));
        }
        if (maxUpdateTime != null) {
            predicates.add(cb.lessThan(c.get(Cluster_.updated), new Date(maxUpdateTime)));
        }
        if (tags != null) {
            for (final String tag : tags) {
                predicates.add(cb.isMember(tag, c.get(Cluster_.tags)));
            }
        }

        if (statuses != null && !statuses.isEmpty()) {
            //Could optimize this as we know size could use native array
            final List<Predicate> orPredicates = new ArrayList<Predicate>();
            for (final ClusterStatus status : statuses) {
                orPredicates.add(cb.equal(c.get(Cluster_.status), status));
            }
            predicates.add(cb.or(orPredicates.toArray(new Predicate[0])));
        }

        cq.where(predicates.toArray(new Predicate[0]));
        final TypedQuery<Cluster> query = this.em.createQuery(cq);
        final int finalPage = page < 0 ? 0 : page;
        final int finalLimit = limit < 0 ? 1024 : limit;
        query.setMaxResults(finalLimit);
        query.setFirstResult(finalLimit * finalPage);

        //If you want to debug query:
        //LOG.debug(query.unwrap(org.apache.openjpa.persistence.QueryImpl.class).getQueryString());
        return query.getResultList();
    }

    /**
     * {@inheritDoc}
     */
    @Override
<<<<<<< HEAD
    @Transactional(readOnly = true)
    public List<Cluster> getClusterConfigs(
=======
    public List<Cluster> getClusters(
>>>>>>> fbb02452
            final String applicationId,
            final String applicationName,
            final String commandId,
            final String commandName,
            final List<ClusterCriteria> clusterCriterias) {
        LOG.debug("Called");
        for (final ClusterCriteria cc : clusterCriterias) {
            final CriteriaBuilder cb = this.em.getCriteriaBuilder();
            final CriteriaQuery<Cluster> cq = cb.createQuery(Cluster.class);
            final Root<Cluster> c = cq.from(Cluster.class);
            final List<Predicate> predicates = new ArrayList<Predicate>();

            cq.distinct(true);

            if (StringUtils.isNotEmpty(commandId) || StringUtils.isNotEmpty(commandName)) {
                final Join<Cluster, Command> commands = c.join(Cluster_.commands);
                if (StringUtils.isNotEmpty(commandId)) {
                    predicates.add(cb.equal(commands.get(Command_.id), commandId));
                } else {
                    predicates.add(cb.equal(commands.get(Command_.name), commandName));
                }
                predicates.add(cb.equal(commands.get(Command_.status), CommandStatus.ACTIVE));
                predicates.add(cb.equal(c.get(Cluster_.status), ClusterStatus.UP));
                if (StringUtils.isNotEmpty(applicationId) || StringUtils.isNotEmpty(applicationName)) {
                    final Join<Command, Application> apps = commands.join(Command_.applications);
                    if (StringUtils.isNotEmpty(applicationId)) {
                        predicates.add(cb.equal(apps.get(Application_.id), applicationId));
                    } else {
                        predicates.add(cb.equal(apps.get(Application_.name), applicationName));
                    }
                    predicates.add(cb.equal(apps.get(Application_.status), ApplicationStatus.ACTIVE));
                }
            }

            if (cc.getTags() != null) {
                for (final String tag : cc.getTags()) {
                    predicates.add(cb.isMember(tag, c.get(Cluster_.tags)));
                }
            }

            cq.where(predicates.toArray(new Predicate[0]));
            final TypedQuery<Cluster> query = this.em.createQuery(cq);
            final List<Cluster> clusters = query.getResultList();

            if (!clusters.isEmpty()) {
                return clusters;
            }
        }

        //if we've gotten to here no clusters were found so return empty list
        return new ArrayList<Cluster>();
    }

    /**
     * {@inheritDoc}
     *
     * @throws CloudServiceException
     */
    @Override
    public Cluster createCluster(final Cluster cluster) throws CloudServiceException {
        Cluster.validate(cluster);
        LOG.debug("Called to create cluster " + cluster.toString());
<<<<<<< HEAD
        if (StringUtils.isEmpty(cluster.getId())) {
            cluster.setId(UUID.randomUUID().toString());
        }
        if (this.clusterRepo.exists(cluster.getId())) {
            throw new CloudServiceException(
                    HttpURLConnection.HTTP_BAD_REQUEST,
                    "A cluster with id " + cluster.getId() + " already exists");
        }
        final Set<Command> detachedCommands = new HashSet<Command>();
        if (cluster.getCommands() != null && !cluster.getCommands().isEmpty()) {
            detachedCommands.addAll(cluster.getCommands());
            cluster.getCommands().clear();
        }

        final Cluster persistedCluster = this.clusterRepo.save(cluster);

        if (!detachedCommands.isEmpty()) {
            final Set<Command> attachedCommands = new HashSet<Command>();
            for (final Command detached : detachedCommands) {
                final Command command = this.commandRepo.findOne(detached.getId());
                if (command != null) {
                    attachedCommands.add(command);
                }
            }
            //Handles both sides of relationship
            persistedCluster.setCommands(attachedCommands);
=======
        final EntityManager em = this.pm.createEntityManager();
        final EntityTransaction trans = em.getTransaction();
        try {
            trans.begin();
            if (StringUtils.isEmpty(cluster.getId())) {
                cluster.setId(UUID.randomUUID().toString());
            }
            if (em.contains(cluster)) {
                throw new CloudServiceException(
                        HttpURLConnection.HTTP_BAD_REQUEST,
                        "A cluster with id " + cluster.getId() + " already exists");
            }
            em.persist(cluster);
            trans.commit();
            return cluster;
        } finally {
            if (trans.isActive()) {
                trans.rollback();
            }
            em.close();
>>>>>>> fbb02452
        }
        return persistedCluster;
    }

    /**
     * {@inheritDoc}
     *
     * @throws CloudServiceException
     */
    @Override
    public Cluster updateCluster(final String id,
            final Cluster updateCluster) throws CloudServiceException {
        if (StringUtils.isEmpty(id)) {
            throw new CloudServiceException(
                    HttpURLConnection.HTTP_BAD_REQUEST,
                    "No cluster id entered. Unable to update.");
        }
        if (StringUtils.isBlank(updateCluster.getId()) || !id.equals(updateCluster.getId())) {
            throw new CloudServiceException(
                    HttpURLConnection.HTTP_BAD_REQUEST,
                    "Cluster id either not entered or inconsistent with id passed in.");
        }
        LOG.debug("Called with cluster " + updateCluster.toString());
        final Cluster cluster = this.em.merge(updateCluster);
        Cluster.validate(cluster);
        return cluster;
    }

    /**
     * {@inheritDoc}
     *
     * @throws CloudServiceException
     */
    @Override
    public Cluster deleteCluster(final String id) throws CloudServiceException {
        if (StringUtils.isEmpty(id)) {
            throw new CloudServiceException(
                    HttpURLConnection.HTTP_BAD_REQUEST,
                    "No id entered unable to delete.");
        }
        LOG.debug("Called");
<<<<<<< HEAD
        final Cluster cluster = this.clusterRepo.findOne(id);
        if (cluster == null) {
            throw new CloudServiceException(
                    HttpURLConnection.HTTP_NOT_FOUND,
                    "No cluster with id " + id + " exists to delete.");
        }
        final Set<Command> commands = cluster.getCommands();
        if (commands != null) {
            for (final Command command : commands) {
                final Set<Cluster> clusters = command.getClusters();
                if (clusters != null) {
                    clusters.remove(cluster);
=======
        final EntityManager em = this.pm.createEntityManager();
        final EntityTransaction trans = em.getTransaction();
        try {
            trans.begin();
            final Cluster cluster = em.find(Cluster.class, id);
            if (cluster == null) {
                throw new CloudServiceException(
                        HttpURLConnection.HTTP_NOT_FOUND,
                        "No cluster with id " + id + " exists to delete.");
            }
            final List<Command> commands = cluster.getCommands();
            if (commands != null) {
                for (final Command command : commands) {
                    final Set<Cluster> clusters = command.getClusters();
                    if (clusters != null) {
                        clusters.remove(cluster);
                    }
>>>>>>> fbb02452
                }
            }
        }
        this.clusterRepo.delete(cluster);
        return cluster;
    }

    /**
     * {@inheritDoc}
     *
     * @throws CloudServiceException
     */
    @Override
    public List<Cluster> deleteAllClusters() throws CloudServiceException {
        LOG.debug("Called to delete all clusters");
        final EntityManager em = this.pm.createEntityManager();
        final EntityTransaction trans = em.getTransaction();
        try {
            trans.begin();
            final List<Cluster> clusters = this.getClusters(null, null, null, null, null, Integer.MAX_VALUE, null);
            for (final Cluster cluster : clusters) {
                this.deleteCluster(cluster.getId());
            }
            trans.commit();
            return clusters;
        } finally {
            if (trans.isActive()) {
                trans.rollback();
            }
            em.close();
        }
    }

    /**
     * {@inheritDoc}
     *
     * @throws CloudServiceException
     */
    @Override
    public Set<String> addConfigsForCluster(
            final String id,
            final Set<String> configs) throws CloudServiceException {
        if (StringUtils.isBlank(id)) {
            throw new CloudServiceException(
                    HttpURLConnection.HTTP_BAD_REQUEST,
                    "No cluster id entered. Unable to add configurations.");
        }
        if (configs == null) {
            throw new CloudServiceException(
                    HttpURLConnection.HTTP_BAD_REQUEST,
                    "No configuration files entered.");
        }
        final EntityManager em = this.pm.createEntityManager();
        final EntityTransaction trans = em.getTransaction();
        try {
            trans.begin();
            final Cluster cluster = em.find(Cluster.class, id);
            if (cluster != null) {
                cluster.getConfigs().addAll(configs);
                trans.commit();
                return cluster.getConfigs();
            } else {
                throw new CloudServiceException(
                        HttpURLConnection.HTTP_NOT_FOUND,
                        "No cluster with id " + id + " exists.");
            }
        } finally {
            if (trans.isActive()) {
                trans.rollback();
            }
            em.close();
        }
    }

    /**
     * {@inheritDoc}
     *
     * @throws CloudServiceException
     */
    @Override
    public Set<String> getConfigsForCluster(
            final String id)
            throws CloudServiceException {

        if (StringUtils.isBlank(id)) {
            throw new CloudServiceException(
                    HttpURLConnection.HTTP_BAD_REQUEST,
                    "No cluster id sent. Cannot retrieve configurations.");
        }

        final EntityManager em = this.pm.createEntityManager();
        final Cluster cluster = em.find(Cluster.class, id);
        if (cluster != null) {
            return cluster.getConfigs();
        } else {
            throw new CloudServiceException(
                    HttpURLConnection.HTTP_NOT_FOUND,
                    "No cluster with id " + id + " exists.");
        }
    }

    /**
     * {@inheritDoc}
     *
     * @throws CloudServiceException
     */
    @Override
    public Set<String> updateConfigsForCluster(
            final String id,
            final Set<String> configs) throws CloudServiceException {
        if (StringUtils.isBlank(id)) {
            throw new CloudServiceException(
                    HttpURLConnection.HTTP_BAD_REQUEST,
                    "No cluster id entered. Unable to update configurations.");
        }
        final EntityManager em = this.pm.createEntityManager();
        final EntityTransaction trans = em.getTransaction();
        try {
            trans.begin();
            final Cluster cluster = em.find(Cluster.class, id);
            if (cluster != null) {
                cluster.setConfigs(configs);
                trans.commit();
                return cluster.getConfigs();
            } else {
                throw new CloudServiceException(
                        HttpURLConnection.HTTP_NOT_FOUND,
                        "No cluster with id " + id + " exists.");
            }
        } finally {
            if (trans.isActive()) {
                trans.rollback();
            }
            em.close();
        }
    }

    /**
     * {@inheritDoc}
     *
     * @throws CloudServiceException
     */
    @Override
    public Set<String> removeAllConfigsForCluster(
            final String id) throws CloudServiceException {
        if (StringUtils.isBlank(id)) {
            throw new CloudServiceException(
                    HttpURLConnection.HTTP_BAD_REQUEST,
                    "No cluster id entered. Unable to remove configs.");
        }
        final EntityManager em = this.pm.createEntityManager();
        final EntityTransaction trans = em.getTransaction();
        try {
            trans.begin();
            final Cluster cluster = em.find(Cluster.class, id);
            if (cluster != null) {
                cluster.getConfigs().clear();
                trans.commit();
                return cluster.getConfigs();
            } else {
                throw new CloudServiceException(
                        HttpURLConnection.HTTP_NOT_FOUND,
                        "No cluster with id " + id + " exists.");
            }
        } finally {
            if (trans.isActive()) {
                trans.rollback();
            }
            em.close();
        }
    }

    /**
     * {@inheritDoc}
     *
     * @throws CloudServiceException
     */
    @Override
    public Set<String> removeConfigForCluster(
            final String id,
            final String config)
            throws CloudServiceException {
        if (StringUtils.isBlank(id)) {
            throw new CloudServiceException(
                    HttpURLConnection.HTTP_BAD_REQUEST,
                    "No cluster id entered. Unable to remove configuration.");
        }
        final EntityManager em = this.pm.createEntityManager();
        final EntityTransaction trans = em.getTransaction();
        try {
            trans.begin();
            final Cluster cluster = em.find(Cluster.class, id);
            if (cluster != null) {
                if (StringUtils.isNotBlank(config)) {
                    cluster.getConfigs().remove(config);
                }
                trans.commit();
                return cluster.getConfigs();
            } else {
                throw new CloudServiceException(
                        HttpURLConnection.HTTP_NOT_FOUND,
                        "No cluster with id " + id + " exists.");
            }
        } finally {
            if (trans.isActive()) {
                trans.rollback();
            }
            em.close();
        }
    }

    /**
     * {@inheritDoc}
     *
     * @throws CloudServiceException
     */
    @Override
    public List<Command> addCommandsForCluster(
            final String id,
            final List<Command> commands) throws CloudServiceException {
        if (StringUtils.isBlank(id)) {
            throw new CloudServiceException(
                    HttpURLConnection.HTTP_BAD_REQUEST,
                    "No cluster id entered. Unable to add commands.");
        }
        final EntityManager em = this.pm.createEntityManager();
        final EntityTransaction trans = em.getTransaction();
        try {
            trans.begin();
            final Cluster cluster = em.find(Cluster.class, id);
            if (cluster != null) {
                for (final Command detached : commands) {
                    final Command cmd
                            = em.find(Command.class, detached.getId());
                    if (cmd != null) {
                        cluster.getCommands().add(cmd);
                        cmd.getClusters().add(cluster);
                    } else {
                        throw new CloudServiceException(
                                HttpURLConnection.HTTP_NOT_FOUND,
                                "No command with id " + detached.getId() + " exists.");
                    }
                }
                trans.commit();
                return cluster.getCommands();
            } else {
                throw new CloudServiceException(
                        HttpURLConnection.HTTP_NOT_FOUND,
                        "No cluster with id " + id + " exists.");
            }
        } finally {
            if (trans.isActive()) {
                trans.rollback();
            }
            em.close();
        }
    }

    /**
     * {@inheritDoc}
     *
     * @throws CloudServiceException
     */
    @Override
    public List<Command> getCommandsForCluster(
            final String id) throws CloudServiceException {
        if (StringUtils.isBlank(id)) {
            throw new CloudServiceException(
                    HttpURLConnection.HTTP_BAD_REQUEST,
                    "No cluster id entered. Unable to get commands.");
        }
        final EntityManager em = this.pm.createEntityManager();
        try {
            final Cluster cluster = em.find(Cluster.class, id);
            if (cluster != null) {
                return cluster.getCommands();
            } else {
                throw new CloudServiceException(
                        HttpURLConnection.HTTP_NOT_FOUND,
                        "No cluster with id " + id + " exists.");
            }
        } finally {
            em.close();
        }
    }

    /**
     * {@inheritDoc}
     *
     * @throws CloudServiceException
     */
    @Override
    public List<Command> updateCommandsForCluster(
            final String id,
            final List<Command> commands) throws CloudServiceException {
        if (StringUtils.isBlank(id)) {
            throw new CloudServiceException(
                    HttpURLConnection.HTTP_BAD_REQUEST,
                    "No cluster id entered. Unable to update commands.");
        }
        final EntityManager em = this.pm.createEntityManager();
        final EntityTransaction trans = em.getTransaction();
        try {
            trans.begin();
            final Cluster cluster = em.find(Cluster.class, id);
            if (cluster != null) {
                final List<Command> cmds = new ArrayList<Command>();
                for (final Command detached : commands) {
                    final Command cmd
                            = em.find(Command.class, detached.getId());
                    if (cmd != null) {
                        cmds.add(cmd);
                        cmd.getClusters().add(cluster);
                    } else {
                        throw new CloudServiceException(
                                HttpURLConnection.HTTP_NOT_FOUND,
                                "No command with id " + detached.getId() + " exists.");
                    }
                }
                cluster.setCommands(cmds);
                trans.commit();
                return cluster.getCommands();
            } else {
                throw new CloudServiceException(
                        HttpURLConnection.HTTP_NOT_FOUND,
                        "No cluster with id " + id + " exists.");
            }
        } finally {
            if (trans.isActive()) {
                trans.rollback();
            }
            em.close();
        }
    }

    /**
     * {@inheritDoc}
     *
     * @throws CloudServiceException
     */
    @Override
    public List<Command> removeAllCommandsForCluster(
            final String id) throws CloudServiceException {
        if (StringUtils.isBlank(id)) {
            throw new CloudServiceException(
                    HttpURLConnection.HTTP_BAD_REQUEST,
                    "No cluster id entered. Unable to remove commands.");
        }
        final EntityManager em = this.pm.createEntityManager();
        final EntityTransaction trans = em.getTransaction();
        try {
            trans.begin();
            final Cluster cluster = em.find(Cluster.class, id);
            if (cluster != null) {
                for (final Command cmd : cluster.getCommands()) {
                    cmd.getClusters().remove(cluster);
                }
                cluster.getCommands().clear();
                trans.commit();
                return cluster.getCommands();
            } else {
                throw new CloudServiceException(
                        HttpURLConnection.HTTP_NOT_FOUND,
                        "No cluster with id " + id + " exists.");
            }
        } finally {
            if (trans.isActive()) {
                trans.rollback();
            }
            em.close();
        }
    }

    /**
     * {@inheritDoc}
     *
     * @throws CloudServiceException
     */
    @Override
    public List<Command> removeCommandForCluster(
            final String id,
            final String cmdId) throws CloudServiceException {
        if (StringUtils.isBlank(id)) {
            throw new CloudServiceException(
                    HttpURLConnection.HTTP_BAD_REQUEST,
                    "No cluster id entered. Unable to remove command.");
        }
        if (StringUtils.isBlank(cmdId)) {
            throw new CloudServiceException(
                    HttpURLConnection.HTTP_BAD_REQUEST,
                    "No command id entered. Unable to remove command.");
        }
        final EntityManager em = this.pm.createEntityManager();
        final EntityTransaction trans = em.getTransaction();
        try {
            trans.begin();
            final Cluster cluster = em.find(Cluster.class, id);
            if (cluster != null) {
                final Command cmd = em.find(Command.class, cmdId);
                if (cmd != null) {
                    cmd.getClusters().remove(cluster);
                    cluster.getCommands().remove(cmd);
                }
                trans.commit();
                return cluster.getCommands();
            } else {
                throw new CloudServiceException(
                        HttpURLConnection.HTTP_NOT_FOUND,
                        "No cluster with id " + id + " exists.");
            }
        } finally {
            if (trans.isActive()) {
                trans.rollback();
            }
            em.close();
        }
    }
}<|MERGE_RESOLUTION|>--- conflicted
+++ resolved
@@ -28,13 +28,12 @@
 import com.netflix.genie.common.model.Types.ApplicationStatus;
 import com.netflix.genie.common.model.Types.ClusterStatus;
 import com.netflix.genie.common.model.Types.CommandStatus;
-import com.netflix.genie.server.repository.ClusterRepository;
-import com.netflix.genie.server.repository.CommandRepository;
+import com.netflix.genie.server.repository.jpa.ClusterRepository;
+import com.netflix.genie.server.repository.jpa.CommandRepository;
 import com.netflix.genie.server.services.ClusterConfigService;
 import java.net.HttpURLConnection;
 import java.util.ArrayList;
 import java.util.Date;
-import java.util.HashSet;
 import java.util.List;
 import java.util.Set;
 import java.util.UUID;
@@ -92,12 +91,29 @@
      * @throws CloudServiceException
      */
     @Override
-<<<<<<< HEAD
+    public Cluster createCluster(final Cluster cluster) throws CloudServiceException {
+        Cluster.validate(cluster);
+        LOG.debug("Called to create cluster " + cluster.toString());
+        if (StringUtils.isEmpty(cluster.getId())) {
+            cluster.setId(UUID.randomUUID().toString());
+        }
+        if (this.clusterRepo.exists(cluster.getId())) {
+            throw new CloudServiceException(
+                    HttpURLConnection.HTTP_BAD_REQUEST,
+                    "A cluster with id " + cluster.getId() + " already exists");
+        }
+
+        return this.clusterRepo.save(cluster);
+    }
+
+    /**
+     * {@inheritDoc}
+     *
+     * @throws CloudServiceException
+     */
+    @Override
     @Transactional(readOnly = true)
-    public Cluster getClusterConfig(final String id) throws CloudServiceException {
-=======
     public Cluster getCluster(final String id) throws CloudServiceException {
->>>>>>> fbb02452
         if (StringUtils.isEmpty(id)) {
             throw new CloudServiceException(
                     HttpURLConnection.HTTP_BAD_REQUEST,
@@ -120,12 +136,8 @@
      * @throws CloudServiceException
      */
     @Override
-<<<<<<< HEAD
     @Transactional(readOnly = true)
-    public List<Cluster> getClusterConfigs(
-=======
     public List<Cluster> getClusters(
->>>>>>> fbb02452
             final String name,
             final List<ClusterStatus> statuses,
             final List<String> tags,
@@ -178,12 +190,8 @@
      * {@inheritDoc}
      */
     @Override
-<<<<<<< HEAD
     @Transactional(readOnly = true)
-    public List<Cluster> getClusterConfigs(
-=======
     public List<Cluster> getClusters(
->>>>>>> fbb02452
             final String applicationId,
             final String applicationName,
             final String commandId,
@@ -243,68 +251,6 @@
      * @throws CloudServiceException
      */
     @Override
-    public Cluster createCluster(final Cluster cluster) throws CloudServiceException {
-        Cluster.validate(cluster);
-        LOG.debug("Called to create cluster " + cluster.toString());
-<<<<<<< HEAD
-        if (StringUtils.isEmpty(cluster.getId())) {
-            cluster.setId(UUID.randomUUID().toString());
-        }
-        if (this.clusterRepo.exists(cluster.getId())) {
-            throw new CloudServiceException(
-                    HttpURLConnection.HTTP_BAD_REQUEST,
-                    "A cluster with id " + cluster.getId() + " already exists");
-        }
-        final Set<Command> detachedCommands = new HashSet<Command>();
-        if (cluster.getCommands() != null && !cluster.getCommands().isEmpty()) {
-            detachedCommands.addAll(cluster.getCommands());
-            cluster.getCommands().clear();
-        }
-
-        final Cluster persistedCluster = this.clusterRepo.save(cluster);
-
-        if (!detachedCommands.isEmpty()) {
-            final Set<Command> attachedCommands = new HashSet<Command>();
-            for (final Command detached : detachedCommands) {
-                final Command command = this.commandRepo.findOne(detached.getId());
-                if (command != null) {
-                    attachedCommands.add(command);
-                }
-            }
-            //Handles both sides of relationship
-            persistedCluster.setCommands(attachedCommands);
-=======
-        final EntityManager em = this.pm.createEntityManager();
-        final EntityTransaction trans = em.getTransaction();
-        try {
-            trans.begin();
-            if (StringUtils.isEmpty(cluster.getId())) {
-                cluster.setId(UUID.randomUUID().toString());
-            }
-            if (em.contains(cluster)) {
-                throw new CloudServiceException(
-                        HttpURLConnection.HTTP_BAD_REQUEST,
-                        "A cluster with id " + cluster.getId() + " already exists");
-            }
-            em.persist(cluster);
-            trans.commit();
-            return cluster;
-        } finally {
-            if (trans.isActive()) {
-                trans.rollback();
-            }
-            em.close();
->>>>>>> fbb02452
-        }
-        return persistedCluster;
-    }
-
-    /**
-     * {@inheritDoc}
-     *
-     * @throws CloudServiceException
-     */
-    @Override
     public Cluster updateCluster(final String id,
             final Cluster updateCluster) throws CloudServiceException {
         if (StringUtils.isEmpty(id)) {
@@ -336,38 +282,18 @@
                     "No id entered unable to delete.");
         }
         LOG.debug("Called");
-<<<<<<< HEAD
         final Cluster cluster = this.clusterRepo.findOne(id);
         if (cluster == null) {
             throw new CloudServiceException(
                     HttpURLConnection.HTTP_NOT_FOUND,
                     "No cluster with id " + id + " exists to delete.");
         }
-        final Set<Command> commands = cluster.getCommands();
+        final List<Command> commands = cluster.getCommands();
         if (commands != null) {
             for (final Command command : commands) {
                 final Set<Cluster> clusters = command.getClusters();
                 if (clusters != null) {
                     clusters.remove(cluster);
-=======
-        final EntityManager em = this.pm.createEntityManager();
-        final EntityTransaction trans = em.getTransaction();
-        try {
-            trans.begin();
-            final Cluster cluster = em.find(Cluster.class, id);
-            if (cluster == null) {
-                throw new CloudServiceException(
-                        HttpURLConnection.HTTP_NOT_FOUND,
-                        "No cluster with id " + id + " exists to delete.");
-            }
-            final List<Command> commands = cluster.getCommands();
-            if (commands != null) {
-                for (final Command command : commands) {
-                    final Set<Cluster> clusters = command.getClusters();
-                    if (clusters != null) {
-                        clusters.remove(cluster);
-                    }
->>>>>>> fbb02452
                 }
             }
         }
@@ -383,22 +309,11 @@
     @Override
     public List<Cluster> deleteAllClusters() throws CloudServiceException {
         LOG.debug("Called to delete all clusters");
-        final EntityManager em = this.pm.createEntityManager();
-        final EntityTransaction trans = em.getTransaction();
-        try {
-            trans.begin();
-            final List<Cluster> clusters = this.getClusters(null, null, null, null, null, Integer.MAX_VALUE, null);
-            for (final Cluster cluster : clusters) {
-                this.deleteCluster(cluster.getId());
-            }
-            trans.commit();
-            return clusters;
-        } finally {
-            if (trans.isActive()) {
-                trans.rollback();
-            }
-            em.close();
-        }
+        final List<Cluster> clusters = this.clusterRepo.findAll();
+        for (final Cluster cluster : clusters) {
+            this.deleteCluster(cluster.getId());
+        }
+        return clusters;
     }
 
     /**
@@ -420,369 +335,247 @@
                     HttpURLConnection.HTTP_BAD_REQUEST,
                     "No configuration files entered.");
         }
-        final EntityManager em = this.pm.createEntityManager();
-        final EntityTransaction trans = em.getTransaction();
-        try {
-            trans.begin();
-            final Cluster cluster = em.find(Cluster.class, id);
-            if (cluster != null) {
-                cluster.getConfigs().addAll(configs);
-                trans.commit();
-                return cluster.getConfigs();
+        final Cluster cluster = this.clusterRepo.findOne(id);
+        if (cluster != null) {
+            cluster.getConfigs().addAll(configs);
+            return cluster.getConfigs();
+        } else {
+            throw new CloudServiceException(
+                    HttpURLConnection.HTTP_NOT_FOUND,
+                    "No cluster with id " + id + " exists.");
+        }
+    }
+
+    /**
+     * {@inheritDoc}
+     *
+     * @throws CloudServiceException
+     */
+    @Override
+    @Transactional(readOnly = true)
+    public Set<String> getConfigsForCluster(
+            final String id)
+            throws CloudServiceException {
+
+        if (StringUtils.isBlank(id)) {
+            throw new CloudServiceException(
+                    HttpURLConnection.HTTP_BAD_REQUEST,
+                    "No cluster id sent. Cannot retrieve configurations.");
+        }
+
+        final Cluster cluster = this.clusterRepo.findOne(id);
+        if (cluster != null) {
+            return cluster.getConfigs();
+        } else {
+            throw new CloudServiceException(
+                    HttpURLConnection.HTTP_NOT_FOUND,
+                    "No cluster with id " + id + " exists.");
+        }
+    }
+
+    /**
+     * {@inheritDoc}
+     *
+     * @throws CloudServiceException
+     */
+    @Override
+    public Set<String> updateConfigsForCluster(
+            final String id,
+            final Set<String> configs) throws CloudServiceException {
+        if (StringUtils.isBlank(id)) {
+            throw new CloudServiceException(
+                    HttpURLConnection.HTTP_BAD_REQUEST,
+                    "No cluster id entered. Unable to update configurations.");
+        }
+        final Cluster cluster = this.clusterRepo.findOne(id);
+        if (cluster != null) {
+            cluster.setConfigs(configs);
+            return cluster.getConfigs();
+        } else {
+            throw new CloudServiceException(
+                    HttpURLConnection.HTTP_NOT_FOUND,
+                    "No cluster with id " + id + " exists.");
+        }
+    }
+
+    /**
+     * {@inheritDoc}
+     *
+     * @throws CloudServiceException
+     */
+    @Override
+    public Set<String> removeAllConfigsForCluster(
+            final String id) throws CloudServiceException {
+        if (StringUtils.isBlank(id)) {
+            throw new CloudServiceException(
+                    HttpURLConnection.HTTP_BAD_REQUEST,
+                    "No cluster id entered. Unable to remove configs.");
+        }
+        final Cluster cluster = this.clusterRepo.findOne(id);
+        if (cluster != null) {
+            cluster.getConfigs().clear();
+            return cluster.getConfigs();
+        } else {
+            throw new CloudServiceException(
+                    HttpURLConnection.HTTP_NOT_FOUND,
+                    "No cluster with id " + id + " exists.");
+        }
+    }
+
+    /**
+     * {@inheritDoc}
+     *
+     * @throws CloudServiceException
+     */
+    @Override
+    public List<Command> addCommandsForCluster(
+            final String id,
+            final List<Command> commands) throws CloudServiceException {
+        if (StringUtils.isBlank(id)) {
+            throw new CloudServiceException(
+                    HttpURLConnection.HTTP_BAD_REQUEST,
+                    "No cluster id entered. Unable to add commands.");
+        }
+        final Cluster cluster = this.clusterRepo.findOne(id);
+        if (cluster != null) {
+            for (final Command detached : commands) {
+                final Command cmd = this.commandRepo.findOne(detached.getId());
+                if (cmd != null) {
+                    cluster.addCommand(cmd);
+                } else {
+                    throw new CloudServiceException(
+                            HttpURLConnection.HTTP_NOT_FOUND,
+                            "No command with id " + detached.getId() + " exists.");
+                }
+            }
+            return cluster.getCommands();
+        } else {
+            throw new CloudServiceException(
+                    HttpURLConnection.HTTP_NOT_FOUND,
+                    "No cluster with id " + id + " exists.");
+        }
+    }
+
+    /**
+     * {@inheritDoc}
+     *
+     * @throws CloudServiceException
+     */
+    @Override
+    @Transactional(readOnly = true)
+    public List<Command> getCommandsForCluster(
+            final String id) throws CloudServiceException {
+        if (StringUtils.isBlank(id)) {
+            throw new CloudServiceException(
+                    HttpURLConnection.HTTP_BAD_REQUEST,
+                    "No cluster id entered. Unable to get commands.");
+        }
+        final Cluster cluster = this.clusterRepo.findOne(id);
+        if (cluster != null) {
+            return cluster.getCommands();
+        } else {
+            throw new CloudServiceException(
+                    HttpURLConnection.HTTP_NOT_FOUND,
+                    "No cluster with id " + id + " exists.");
+        }
+    }
+
+    /**
+     * {@inheritDoc}
+     *
+     * @throws CloudServiceException
+     */
+    @Override
+    public List<Command> updateCommandsForCluster(
+            final String id,
+            final List<Command> commands) throws CloudServiceException {
+        if (StringUtils.isBlank(id)) {
+            throw new CloudServiceException(
+                    HttpURLConnection.HTTP_BAD_REQUEST,
+                    "No cluster id entered. Unable to update commands.");
+        }
+        final Cluster cluster = this.clusterRepo.findOne(id);
+        if (cluster != null) {
+            final List<Command> cmds = new ArrayList<Command>();
+            for (final Command detached : commands) {
+                final Command cmd = this.commandRepo.findOne(detached.getId());
+                if (cmd != null) {
+                    cmds.add(cmd);
+                } else {
+                    throw new CloudServiceException(
+                            HttpURLConnection.HTTP_NOT_FOUND,
+                            "No command with id " + detached.getId() + " exists.");
+                }
+            }
+            cluster.setCommands(cmds);
+            return cluster.getCommands();
+        } else {
+            throw new CloudServiceException(
+                    HttpURLConnection.HTTP_NOT_FOUND,
+                    "No cluster with id " + id + " exists.");
+        }
+    }
+
+    /**
+     * {@inheritDoc}
+     *
+     * @throws CloudServiceException
+     */
+    @Override
+    public List<Command> removeAllCommandsForCluster(
+            final String id) throws CloudServiceException {
+        if (StringUtils.isBlank(id)) {
+            throw new CloudServiceException(
+                    HttpURLConnection.HTTP_BAD_REQUEST,
+                    "No cluster id entered. Unable to remove commands.");
+        }
+        final Cluster cluster = this.clusterRepo.findOne(id);
+        if (cluster != null) {
+            for (final Command cmd : cluster.getCommands()) {
+                cluster.removeCommand(cmd);
+            }
+            return cluster.getCommands();
+        } else {
+            throw new CloudServiceException(
+                    HttpURLConnection.HTTP_NOT_FOUND,
+                    "No cluster with id " + id + " exists.");
+        }
+    }
+
+    /**
+     * {@inheritDoc}
+     *
+     * @throws CloudServiceException
+     */
+    @Override
+    public List<Command> removeCommandForCluster(
+            final String id,
+            final String cmdId) throws CloudServiceException {
+        if (StringUtils.isBlank(id)) {
+            throw new CloudServiceException(
+                    HttpURLConnection.HTTP_BAD_REQUEST,
+                    "No cluster id entered. Unable to remove command.");
+        }
+        if (StringUtils.isBlank(cmdId)) {
+            throw new CloudServiceException(
+                    HttpURLConnection.HTTP_BAD_REQUEST,
+                    "No command id entered. Unable to remove command.");
+        }
+        final Cluster cluster = this.clusterRepo.findOne(id);
+        if (cluster != null) {
+            final Command cmd = this.commandRepo.findOne(cmdId);
+            if (cmd != null) {
+                cluster.removeCommand(cmd);
             } else {
                 throw new CloudServiceException(
                         HttpURLConnection.HTTP_NOT_FOUND,
-                        "No cluster with id " + id + " exists.");
-            }
-        } finally {
-            if (trans.isActive()) {
-                trans.rollback();
-            }
-            em.close();
-        }
-    }
-
-    /**
-     * {@inheritDoc}
-     *
-     * @throws CloudServiceException
-     */
-    @Override
-    public Set<String> getConfigsForCluster(
-            final String id)
-            throws CloudServiceException {
-
-        if (StringUtils.isBlank(id)) {
-            throw new CloudServiceException(
-                    HttpURLConnection.HTTP_BAD_REQUEST,
-                    "No cluster id sent. Cannot retrieve configurations.");
-        }
-
-        final EntityManager em = this.pm.createEntityManager();
-        final Cluster cluster = em.find(Cluster.class, id);
-        if (cluster != null) {
-            return cluster.getConfigs();
-        } else {
-            throw new CloudServiceException(
-                    HttpURLConnection.HTTP_NOT_FOUND,
-                    "No cluster with id " + id + " exists.");
-        }
-    }
-
-    /**
-     * {@inheritDoc}
-     *
-     * @throws CloudServiceException
-     */
-    @Override
-    public Set<String> updateConfigsForCluster(
-            final String id,
-            final Set<String> configs) throws CloudServiceException {
-        if (StringUtils.isBlank(id)) {
-            throw new CloudServiceException(
-                    HttpURLConnection.HTTP_BAD_REQUEST,
-                    "No cluster id entered. Unable to update configurations.");
-        }
-        final EntityManager em = this.pm.createEntityManager();
-        final EntityTransaction trans = em.getTransaction();
-        try {
-            trans.begin();
-            final Cluster cluster = em.find(Cluster.class, id);
-            if (cluster != null) {
-                cluster.setConfigs(configs);
-                trans.commit();
-                return cluster.getConfigs();
-            } else {
-                throw new CloudServiceException(
-                        HttpURLConnection.HTTP_NOT_FOUND,
-                        "No cluster with id " + id + " exists.");
-            }
-        } finally {
-            if (trans.isActive()) {
-                trans.rollback();
-            }
-            em.close();
-        }
-    }
-
-    /**
-     * {@inheritDoc}
-     *
-     * @throws CloudServiceException
-     */
-    @Override
-    public Set<String> removeAllConfigsForCluster(
-            final String id) throws CloudServiceException {
-        if (StringUtils.isBlank(id)) {
-            throw new CloudServiceException(
-                    HttpURLConnection.HTTP_BAD_REQUEST,
-                    "No cluster id entered. Unable to remove configs.");
-        }
-        final EntityManager em = this.pm.createEntityManager();
-        final EntityTransaction trans = em.getTransaction();
-        try {
-            trans.begin();
-            final Cluster cluster = em.find(Cluster.class, id);
-            if (cluster != null) {
-                cluster.getConfigs().clear();
-                trans.commit();
-                return cluster.getConfigs();
-            } else {
-                throw new CloudServiceException(
-                        HttpURLConnection.HTTP_NOT_FOUND,
-                        "No cluster with id " + id + " exists.");
-            }
-        } finally {
-            if (trans.isActive()) {
-                trans.rollback();
-            }
-            em.close();
-        }
-    }
-
-    /**
-     * {@inheritDoc}
-     *
-     * @throws CloudServiceException
-     */
-    @Override
-    public Set<String> removeConfigForCluster(
-            final String id,
-            final String config)
-            throws CloudServiceException {
-        if (StringUtils.isBlank(id)) {
-            throw new CloudServiceException(
-                    HttpURLConnection.HTTP_BAD_REQUEST,
-                    "No cluster id entered. Unable to remove configuration.");
-        }
-        final EntityManager em = this.pm.createEntityManager();
-        final EntityTransaction trans = em.getTransaction();
-        try {
-            trans.begin();
-            final Cluster cluster = em.find(Cluster.class, id);
-            if (cluster != null) {
-                if (StringUtils.isNotBlank(config)) {
-                    cluster.getConfigs().remove(config);
-                }
-                trans.commit();
-                return cluster.getConfigs();
-            } else {
-                throw new CloudServiceException(
-                        HttpURLConnection.HTTP_NOT_FOUND,
-                        "No cluster with id " + id + " exists.");
-            }
-        } finally {
-            if (trans.isActive()) {
-                trans.rollback();
-            }
-            em.close();
-        }
-    }
-
-    /**
-     * {@inheritDoc}
-     *
-     * @throws CloudServiceException
-     */
-    @Override
-    public List<Command> addCommandsForCluster(
-            final String id,
-            final List<Command> commands) throws CloudServiceException {
-        if (StringUtils.isBlank(id)) {
-            throw new CloudServiceException(
-                    HttpURLConnection.HTTP_BAD_REQUEST,
-                    "No cluster id entered. Unable to add commands.");
-        }
-        final EntityManager em = this.pm.createEntityManager();
-        final EntityTransaction trans = em.getTransaction();
-        try {
-            trans.begin();
-            final Cluster cluster = em.find(Cluster.class, id);
-            if (cluster != null) {
-                for (final Command detached : commands) {
-                    final Command cmd
-                            = em.find(Command.class, detached.getId());
-                    if (cmd != null) {
-                        cluster.getCommands().add(cmd);
-                        cmd.getClusters().add(cluster);
-                    } else {
-                        throw new CloudServiceException(
-                                HttpURLConnection.HTTP_NOT_FOUND,
-                                "No command with id " + detached.getId() + " exists.");
-                    }
-                }
-                trans.commit();
-                return cluster.getCommands();
-            } else {
-                throw new CloudServiceException(
-                        HttpURLConnection.HTTP_NOT_FOUND,
-                        "No cluster with id " + id + " exists.");
-            }
-        } finally {
-            if (trans.isActive()) {
-                trans.rollback();
-            }
-            em.close();
-        }
-    }
-
-    /**
-     * {@inheritDoc}
-     *
-     * @throws CloudServiceException
-     */
-    @Override
-    public List<Command> getCommandsForCluster(
-            final String id) throws CloudServiceException {
-        if (StringUtils.isBlank(id)) {
-            throw new CloudServiceException(
-                    HttpURLConnection.HTTP_BAD_REQUEST,
-                    "No cluster id entered. Unable to get commands.");
-        }
-        final EntityManager em = this.pm.createEntityManager();
-        try {
-            final Cluster cluster = em.find(Cluster.class, id);
-            if (cluster != null) {
-                return cluster.getCommands();
-            } else {
-                throw new CloudServiceException(
-                        HttpURLConnection.HTTP_NOT_FOUND,
-                        "No cluster with id " + id + " exists.");
-            }
-        } finally {
-            em.close();
-        }
-    }
-
-    /**
-     * {@inheritDoc}
-     *
-     * @throws CloudServiceException
-     */
-    @Override
-    public List<Command> updateCommandsForCluster(
-            final String id,
-            final List<Command> commands) throws CloudServiceException {
-        if (StringUtils.isBlank(id)) {
-            throw new CloudServiceException(
-                    HttpURLConnection.HTTP_BAD_REQUEST,
-                    "No cluster id entered. Unable to update commands.");
-        }
-        final EntityManager em = this.pm.createEntityManager();
-        final EntityTransaction trans = em.getTransaction();
-        try {
-            trans.begin();
-            final Cluster cluster = em.find(Cluster.class, id);
-            if (cluster != null) {
-                final List<Command> cmds = new ArrayList<Command>();
-                for (final Command detached : commands) {
-                    final Command cmd
-                            = em.find(Command.class, detached.getId());
-                    if (cmd != null) {
-                        cmds.add(cmd);
-                        cmd.getClusters().add(cluster);
-                    } else {
-                        throw new CloudServiceException(
-                                HttpURLConnection.HTTP_NOT_FOUND,
-                                "No command with id " + detached.getId() + " exists.");
-                    }
-                }
-                cluster.setCommands(cmds);
-                trans.commit();
-                return cluster.getCommands();
-            } else {
-                throw new CloudServiceException(
-                        HttpURLConnection.HTTP_NOT_FOUND,
-                        "No cluster with id " + id + " exists.");
-            }
-        } finally {
-            if (trans.isActive()) {
-                trans.rollback();
-            }
-            em.close();
-        }
-    }
-
-    /**
-     * {@inheritDoc}
-     *
-     * @throws CloudServiceException
-     */
-    @Override
-    public List<Command> removeAllCommandsForCluster(
-            final String id) throws CloudServiceException {
-        if (StringUtils.isBlank(id)) {
-            throw new CloudServiceException(
-                    HttpURLConnection.HTTP_BAD_REQUEST,
-                    "No cluster id entered. Unable to remove commands.");
-        }
-        final EntityManager em = this.pm.createEntityManager();
-        final EntityTransaction trans = em.getTransaction();
-        try {
-            trans.begin();
-            final Cluster cluster = em.find(Cluster.class, id);
-            if (cluster != null) {
-                for (final Command cmd : cluster.getCommands()) {
-                    cmd.getClusters().remove(cluster);
-                }
-                cluster.getCommands().clear();
-                trans.commit();
-                return cluster.getCommands();
-            } else {
-                throw new CloudServiceException(
-                        HttpURLConnection.HTTP_NOT_FOUND,
-                        "No cluster with id " + id + " exists.");
-            }
-        } finally {
-            if (trans.isActive()) {
-                trans.rollback();
-            }
-            em.close();
-        }
-    }
-
-    /**
-     * {@inheritDoc}
-     *
-     * @throws CloudServiceException
-     */
-    @Override
-    public List<Command> removeCommandForCluster(
-            final String id,
-            final String cmdId) throws CloudServiceException {
-        if (StringUtils.isBlank(id)) {
-            throw new CloudServiceException(
-                    HttpURLConnection.HTTP_BAD_REQUEST,
-                    "No cluster id entered. Unable to remove command.");
-        }
-        if (StringUtils.isBlank(cmdId)) {
-            throw new CloudServiceException(
-                    HttpURLConnection.HTTP_BAD_REQUEST,
-                    "No command id entered. Unable to remove command.");
-        }
-        final EntityManager em = this.pm.createEntityManager();
-        final EntityTransaction trans = em.getTransaction();
-        try {
-            trans.begin();
-            final Cluster cluster = em.find(Cluster.class, id);
-            if (cluster != null) {
-                final Command cmd = em.find(Command.class, cmdId);
-                if (cmd != null) {
-                    cmd.getClusters().remove(cluster);
-                    cluster.getCommands().remove(cmd);
-                }
-                trans.commit();
-                return cluster.getCommands();
-            } else {
-                throw new CloudServiceException(
-                        HttpURLConnection.HTTP_NOT_FOUND,
-                        "No cluster with id " + id + " exists.");
-            }
-        } finally {
-            if (trans.isActive()) {
-                trans.rollback();
-            }
-            em.close();
+                        "No command with id " + cmdId + " exists.");
+            }
+            return cluster.getCommands();
+        } else {
+            throw new CloudServiceException(
+                    HttpURLConnection.HTTP_NOT_FOUND,
+                    "No cluster with id " + id + " exists.");
         }
     }
 }