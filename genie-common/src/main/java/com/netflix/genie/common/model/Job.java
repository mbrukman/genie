/*
 *
 *  Copyright 2014 Netflix, Inc.
 *
 *     Licensed under the Apache License, Version 2.0 (the "License");
 *     you may not use this file except in compliance with the License.
 *     You may obtain a copy of the License at
 *
 *         http://www.apache.org/licenses/LICENSE-2.0
 *
 *     Unless required by applicable law or agreed to in writing, software
 *     distributed under the License is distributed on an "AS IS" BASIS,
 *     WITHOUT WARRANTIES OR CONDITIONS OF ANY KIND, either express or implied.
 *     See the License for the specific language governing permissions and
 *     limitations under the License.
 *
 */
package com.netflix.genie.common.model;

import com.netflix.genie.common.exceptions.GenieException;
import com.wordnik.swagger.annotations.ApiModelProperty;
import java.io.Serializable;
import java.net.HttpURLConnection;
import java.util.ArrayList;
import java.util.HashSet;
import java.util.List;
import java.util.Set;
import javax.persistence.Basic;
import javax.persistence.Cacheable;
import javax.persistence.Column;
import javax.persistence.ElementCollection;
import javax.persistence.Entity;
import javax.persistence.EnumType;
import javax.persistence.Enumerated;
import javax.persistence.FetchType;
import javax.persistence.Lob;
import javax.persistence.PrePersist;
import javax.persistence.PreUpdate;
import javax.persistence.Table;
import javax.persistence.Transient;
import javax.xml.bind.annotation.XmlAccessType;
import javax.xml.bind.annotation.XmlAccessorType;
import javax.xml.bind.annotation.XmlElement;
import javax.xml.bind.annotation.XmlElementWrapper;
import javax.xml.bind.annotation.XmlRootElement;
import javax.xml.bind.annotation.XmlTransient;
import org.apache.commons.lang3.StringUtils;
import org.codehaus.jackson.annotate.JsonIgnore;
import org.slf4j.Logger;
import org.slf4j.LoggerFactory;

/**
 * Representation of the state of a Genie 2.0 job.
 *
 * @author amsharma
 * @author tgianos
 */
@Entity
@Table(schema = "genie")
@Cacheable(false)
@XmlRootElement
@XmlAccessorType(XmlAccessType.FIELD)
public class Job extends CommonEntityFields {

    private static final long serialVersionUID = 2979506788441089067L;
    private static final Logger LOG = LoggerFactory.getLogger(Job.class);
    private static final char CRITERIA_SET_DELIMITER = '|';
    private static final char CRITERIA_DELIMITER = ',';
    private static final String DEFAULT_VERSION = "-1" ;

    // ------------------------------------------------------------------------
    // GENERAL COMMON PARAMS FOR ALL JOBS - TO BE SPECIFIED BY CLIENTS
    // ------------------------------------------------------------------------
    /**
     * Command line arguments (REQUIRED).
     */
    @Lob
    @Basic(optional = false)
    @ApiModelProperty(
            value = "Command line arguments for the job",
            required = true)
    private String commandArgs;

    /**
     * Human readable description.
     */
    @Basic
    @ApiModelProperty(
            value = "Description specified for the job")
    private String description;

    /**
     * The group user belongs.
     */
    @Basic
    @Column(name = "groupName")
    @ApiModelProperty(
            value = "group name of the user who submitted this job")
    private String group;

    /**
     * Alias - Cluster Name of the cluster selected to run the job.
     */
    @Basic
    @ApiModelProperty(
            value = "Name of the cluster where the job is run")
    private String executionClusterName;

    /**
     * ID for the cluster that was selected to run the job .
     */
    @Basic
    @ApiModelProperty(
            value = "Id of the cluster where the job is run")
    private String executionClusterId;

    /**
     * Users can specify a property file location with environment variables.
     */
    @Basic
    @ApiModelProperty(
            value = "Path to a shell file which is sourced before job is run.")
    private String envPropFile;

    /**
     * Set of tags to use for scheduling (REQUIRED).
     */
    @Transient
    @ApiModelProperty(
            value = "List of criteria containing tags to use to pick a cluster to run this job")
    private List<ClusterCriteria> clusterCriteria;
    
    /**
     * Set of tags to use for selecting command (REQUIRED).
     */
    @Transient
    @ApiModelProperty(
            value = "List of criteria containing tags to use to pick a command to run this job")
    private Set<String> commandCriteria;

    /**
     * String representation of the the cluster criteria array list object
     * above.
     */
    @XmlTransient
    @JsonIgnore
    @Lob
    @Basic(optional = false)
    private String clusterCriteriaString;
    
    /**
     * String representation of the the command criteria set object
     * above.
     */
    @XmlTransient
    @JsonIgnore
    @Lob
    @Basic(optional = false)
    private String commandCriteriaString;

    /**
     * String representation of the criteria that was successfully
     * used to select a cluster.
     */
    @XmlTransient
    @JsonIgnore
    @Lob
    @Basic(optional = false)
    private String chosenClusterCriteriaString;

    /**
     * File dependencies.
     */
    @Lob
    @ApiModelProperty(
            value = "Dependent files for this job to run.")
    private String fileDependencies;

    /**
     * Set of file dependencies, sent as MIME attachments. This is not persisted
     * in the DB for space reasons.
     */
    @Transient
    @ApiModelProperty(
            value = "Attachments sent as a part of job request.")
    private Set<FileAttachment> attachments;

    /**
     * Whether to disable archive logs or not - default is false.
     */
    @Basic
    @ApiModelProperty(
            value = "Boolean variable to decide whether job should be archived after it finishes.")
    private boolean disableLogArchival;

    /**
     * Email address of the user where they expects an email. This is sent once
     * the Genie job completes.
     */
    @Basic
    @ApiModelProperty(
            value = "Email address to send notifications to on job completion.")
    private String email;

    /**
     * Set of tags for a job.
     */
    @XmlElementWrapper(name = "tags")
    @XmlElement(name = "tag")
    @ElementCollection(fetch = FetchType.EAGER)
    @ApiModelProperty(
            value = "Reference to all the tags"
            + " associated with this job.")
    private Set<String> tags;

    // ------------------------------------------------------------------------
    // Genie2 command and application combinations to be specified by the user while running jobs.
    // ------------------------------------------------------------------------
    /**
     * Application name - e.g. mapreduce, tez
     */
    @Basic
    @ApiModelProperty(
            value = "Name of the application that this job should use to run.")
    private String applicationName;

    /**
     * Application Id to pin to specific application id e.g. mr1
     */
    @Basic
    @ApiModelProperty(
            value = "Id of the application that this job should use to run.")
    private String applicationId;

    /**
     * Command name to run - e.g. prodhive, testhive, prodpig, testpig.
     */
    @Basic
    @ApiModelProperty(
            value = "Name of the command that this job should run.")
    private String commandName;

    /**
     * Command Id to run - Used to pin to a particular command e.g.
     * prodhive11_mr1
     */
    @Basic
    @ApiModelProperty(
            value = "Id of the command that this job should run.")
    private String commandId;

    // ------------------------------------------------------------------------
    // GENERAL COMMON STUFF FOR ALL JOBS
    // TO BE GENERATED/USED BY SERVER
    // ------------------------------------------------------------------------
    /**
     * PID for job - updated by the server.
     */
    @Basic
    @ApiModelProperty(
            value = "The process handle.")
    private int processHandle = -1;

    /**
     * Job status - INIT, RUNNING, SUCCEEDED, KILLED, FAILED (upper case in DB).
     */
    @Basic
    @Enumerated(EnumType.STRING)
    @ApiModelProperty(
            value = "The current status of the job.")
    private JobStatus status;

    /**
     * More verbose status message.
     */
    @Basic
    @ApiModelProperty(
            value = "A status message about the job.")
    private String statusMsg;

    /**
     * Start time for job - initialized to null.
     */
    @Basic
    @ApiModelProperty(
            value = "The start time of the job.")
    private Long startTime;

    /**
     * Finish time for job - initialized to zero (for historic reasons).
     */
    @Basic
    @ApiModelProperty(
            value = "The end time of the job.")
    private Long finishTime = 0L;

    /**
     * The host/IP address of the client submitting job.
     */
    @Basic
    @ApiModelProperty(
            value = "The host of the client submitting the job.")
    private String clientHost;

    /**
     * The genie host name on which the job is being run.
     */
    @Basic
    @ApiModelProperty(
            value = "The host where the job is being run.")
    private String hostName;

    /**
     * REST URI to do a HTTP DEL on to kill this job - points to running
     * instance.
     */
    @Basic
    @ApiModelProperty(
            value = "The URI to use to kill the job.")
    private String killURI;

    /**
     * URI to fetch the stdout/err and logs.
     */
    @Basic
    @ApiModelProperty(
            value = "The URI where to find job output.")
    private String outputURI;

    /**
     * Job exit code.
     */
    @Basic
    @ApiModelProperty(
            value = "The exit code of the job.")
    private Integer exitCode;

    /**
     * Whether this job was forwarded to new instance or not.
     */
    @Basic
    @ApiModelProperty(
            value = "Whether this job was forwared or not.")
    private boolean forwarded;

    /**
     * Location of logs being archived to s3.
     */
    @Lob
    @ApiModelProperty(
            value = "Where the logs were archived in S3.")
    private String archiveLocation;

    /**
     * Default Constructor.
     */
    public Job() {
        super();
    }

    /**
     * Construct a new Job.
     *
     * @param user The name of the user running the job. Not null/empty/blank.
     * @param commandId The id of the command to run for the job. Not
     * null/empty/blank if no commandName entered.
     * @param commandName The name of the command to run for the job. Not
     * null/empty/blank if no commandId entered.
     * @param commandArgs The command line arguments for the job. Not
     * null/empty/blank.
     * @param clusterCriteria The cluster criteria for the job. Not null/empty.
     * @throws com.netflix.genie.common.exceptions.GenieException
     */
    public Job(
            final String user,
            final String name,
            final String commandArgs,
<<<<<<< HEAD
            final Set<String> commandCriteria,
            final List<ClusterCriteria> clusterCriteria) throws CloudServiceException {
        super(name, user);
=======
            final List<ClusterCriteria> clusterCriteria) throws GenieException {
        this.user = user;
        this.commandId = commandId;
        this.commandName = commandName;
>>>>>>> 687b2781
        this.commandArgs = commandArgs;
        this.clusterCriteria = clusterCriteria;
        this.commandCriteria = commandCriteria;
    }

    /**
     * Makes sure non-transient fields are set from transient fields.
     *
     * @throws com.netflix.genie.common.exceptions.GenieException
     */
    @PrePersist
<<<<<<< HEAD
    protected void onCreateJob() throws CloudServiceException {
        validate(this.getUser(), this.commandCriteria, this.commandArgs, this.clusterCriteria, this.getName());
        this.clusterCriteriaString = clusterCriteriaToString(this.clusterCriteria);
        this.commandCriteriaString = commandCriteriaToString(this.commandCriteria);
        // Add the id to the tags
        if (this.tags == null) {
            this.tags = new HashSet<String>();
            this.tags.add(this.getId());
        }
        
        // Set version to -1 if not specified
        if (StringUtils.isBlank(this.getVersion())) {
            this.setVersion(DEFAULT_VERSION);
        }
=======
    protected void onCreateJob() throws GenieException {
        validate(this.user, this.commandId, this.commandName, this.commandArgs, this.clusterCriteria);
        this.clusterCriteriaString = criteriaToString(this.clusterCriteria);
    }

    /**
     * Gets the name for this job.
     *
     * @return name
     */
    public String getName() {
        return this.name;
>>>>>>> 687b2781
    }

    /**
     * On any update to the entity will add id to tags.
     */
    @PreUpdate
    protected void onUpdateJob() {
        // Add the id to the tags
        this.tags.add(this.getId());
    }

    /**
     * Gets the description of this job.
     *
     * @return description
     */
    public String getDescription() {
        return this.description;
    }

    /**
     * Sets the description for this job.
     *
     * @param description description for the job
     */
    public void setDescription(final String description) {
        this.description = description;
    }

    /**
<<<<<<< HEAD
=======
     * Gets the user who submit the job.
     *
     * @return the user
     */
    public String getUser() {
        return this.user;
    }

    /**
     * Sets the user who submits the job.
     *
     * @param user user submitting the job
     * @throws com.netflix.genie.common.exceptions.GenieException
     */
    public void setUser(final String user) throws GenieException {
        if (StringUtils.isBlank(user)) {
            throw new GenieException(
                    HttpURLConnection.HTTP_BAD_REQUEST,
                    "No user entered.");
        }
        this.user = user;
    }

    /**
>>>>>>> 687b2781
     * Gets the group name of the user who submitted the job.
     *
     * @return group
     */
    public String getGroup() {
        return this.group;
    }

    /**
     * Sets the group of the user who submits the job.
     *
     * @param group group of the user submitting the job
     */
    public void setGroup(final String group) {
        this.group = group;
    }

    /**
     * Gets the name of the cluster on which this job was run.
     *
     * @return executionClusterName
     */
    public String getExecutionClusterName() {
        return this.executionClusterName;
    }

    /**
     * Sets the name of the cluster on which this job is run.
     *
     * @param executionClusterName Name of the cluster on which job is executed.
     * Populated by the server.
     */
    public void setExecutionClusterName(final String executionClusterName) {
        this.executionClusterName = executionClusterName;
    }

    /**
     * Gets the id of the cluster on which this job was run.
     *
     * @return executionClusterId
     */
    public String getExecutionClusterId() {
        return this.executionClusterId;
    }

    /**
     * Sets the id of the cluster on which this job is run.
     *
     * @param executionClusterId Id of the cluster on which job is executed.
     * Populated by the server.
     */
    public void setExecutionClusterId(final String executionClusterId) {
        this.executionClusterId = executionClusterId;
    }

    /**
     * Gets the cluster criteria which was specified to pick a cluster to run the job.
     *
     * @return clusterCriteria
     */
    public List<ClusterCriteria> getClusterCriteria() {
        return this.clusterCriteria;
    }

    /**
     * Sets the list of cluster criteria specified to pick a cluster.
     *
     * @param clusterCriteria The criteria list
     * @throws com.netflix.genie.common.exceptions.GenieException
     */
    public void setClusterCriteria(final List<ClusterCriteria> clusterCriteria) throws GenieException {
        if (clusterCriteria == null || clusterCriteria.isEmpty()) {
            throw new GenieException(
                    HttpURLConnection.HTTP_BAD_REQUEST,
                    "No user entered.");
        }
        this.clusterCriteria = clusterCriteria;
        this.clusterCriteriaString = clusterCriteriaToString(clusterCriteria);
    }

    /**
     * Gets the commandArgs specified to run the job.
     *
     * @return commandArgs
     */
    public String getCommandArgs() {
        return this.commandArgs;
    }

    /**
     * Parameters specified to be run and fed as command line arguments to the
     * job run.
     *
     * @param commandArgs Arguments to be used to run the command with. Not
     * null/empty/blank.
     * @throws com.netflix.genie.common.exceptions.GenieException
     */
    public void setCommandArgs(final String commandArgs) throws GenieException {
        if (StringUtils.isBlank(commandArgs)) {
            throw new GenieException(
                    HttpURLConnection.HTTP_BAD_REQUEST,
                    "No command args entered.");
        }
        this.commandArgs = commandArgs;
    }

    /**
     * Gets the fileDependencies for the job.
     *
     * @return fileDependencies
     */
    public String getFileDependencies() {
        return this.fileDependencies;
    }

    /**
     * Sets the fileDependencies for the job.
     *
     * @param fileDependencies Dependent files for the job in csv format
     */
    public void setFileDependencies(final String fileDependencies) {
        this.fileDependencies = fileDependencies;
    }

    /**
     * Get the attachments for this job.
     *
     * @return The attachments
     */
    public Set<FileAttachment> getAttachments() {
        return this.attachments;
    }

    /**
     * Set the attachments for this job.
     *
     * @param attachments The attachments to set
     * @throws com.netflix.genie.common.exceptions.GenieException
     */
    public void setAttachments(final Set<FileAttachment> attachments) throws GenieException {
        if (attachments != null) {
            this.attachments = attachments;
        } else {
            final String msg = "No attachments passed in to set. Unable to continue.";
            LOG.error(msg);
            throw new GenieException(HttpURLConnection.HTTP_BAD_REQUEST, msg);
        }
    }

    /**
     * Is the log archival disabled.
     *
     * @return true if it's disabled
     */
    public boolean isDisableLogArchival() {
        return this.disableLogArchival;
    }

    /**
     * Set whether the log archival is disabled or not.
     *
     * @param disableLogArchival True if disabling is desired
     */
    public void setDisableLogArchival(final boolean disableLogArchival) {
        this.disableLogArchival = disableLogArchival;
    }

    /**
     * Gets the commandArgs specified to run the job.
     *
     * @return commandArgs
     */
    public String getEmail() {
        return this.email;
    }

    /**
     * Set user Email address for the job.
     *
     * @param email user email address
     */
    public void setEmail(final String email) {
        this.email = email;
    }

    /**
     * Gets the application name specified to run the job.
     *
     * @return applicationName
     */
    public String getApplicationName() {
        return this.applicationName;
    }

    /**
     * Set application Name with which this job is run, if not null.
     *
     * @param applicationName Name of the application if specified on which the
     * job is run
     */
    public void setApplicationName(final String applicationName) {
        this.applicationName = applicationName;
    }

    /**
     * Gets the application id specified to run the job.
     *
     * @return applicationId
     */
    public String getApplicationId() {
        return this.applicationId;
    }

    /**
     * Set application Id with which this job is run, if not null.
     *
     * @param applicationId Id of the application if specified on which the job
     * is run
     */
    public void setApplicationId(final String applicationId) {
        this.applicationId = applicationId;
    }

    /**
     * Gets the command name for this job.
     *
     * @return commandName
     */
    public String getCommandName() {
        return this.commandName;
    }

    /**
     * Set command Name with which this job is run.
     *
     * @param commandName Name of the command if specified on which the job is
     * run
     * @throws com.netflix.genie.common.exceptions.GenieException
     */
    public void setCommandName(final String commandName) throws GenieException {
        if (StringUtils.isBlank(commandName)) {
            throw new GenieException(
                    HttpURLConnection.HTTP_BAD_REQUEST,
                    "No command name entered.");
        }
        this.commandName = commandName;
    }

    /**
     * Gets the command id for this job.
     *
     * @return commandId
     */
    public String getCommandId() {
        return this.commandId;
    }

    /**
     * Set command Id with which this job is run.
     *
     * @param commandId Id of the command if specified on which the job is run
     * @throws com.netflix.genie.common.exceptions.GenieException
     */
    public void setCommandId(final String commandId) throws GenieException {
        if (StringUtils.isBlank(commandId)) {
            throw new GenieException(
                    HttpURLConnection.HTTP_BAD_REQUEST,
                    "No command id entered.");
        }
        this.commandId = commandId;
    }

    /**
     * Get the process handle for the job.
     *
     * @return processHandle
     *
     */
    public int getProcessHandle() {
        return this.processHandle;
    }

    /**
     * Set the process handle for the job.
     *
     * @param processHandle
     */
    public void setProcessHandle(final int processHandle) {
        this.processHandle = processHandle;
    }

    /**
     * Gets the status for this job.
     *
     * @return status
     * @see JobStatus
     */
    public JobStatus getStatus() {
        return this.status;
    }

    /**
     * Set the status for the job.
     *
     * @param status The new status
     */
    public void setStatus(final JobStatus status) {
        this.status = status;
    }

    /**
     * Gets the status message or this job.
     *
     * @return statusMsg
     */
    public String getStatusMsg() {
        return this.statusMsg;
    }

    /**
     * Set the status message for the job.
     *
     * @param statusMsg
     */
    public void setStatusMsg(final String statusMsg) {
        this.statusMsg = statusMsg;
    }

    /**
     * Gets the start time for this job.
     *
     * @return startTime : start time in ms
     */
    public Long getStartTime() {
        return this.startTime;
    }

    /**
     * Set the startTime for the job.
     *
     * @param startTime epoch time in ms
     */
    public void setStartTime(final Long startTime) {
        this.startTime = startTime;
    }

    /**
     * Gets the finish time for this job.
     *
     * @return finishTime
     */
    public Long getFinishTime() {
        return this.finishTime;
    }

    /**
     * Set the finishTime for the job.
     *
     * @param finishTime epoch time in ms
     */
    public void setFinishTime(final Long finishTime) {
        this.finishTime = finishTime;
    }

    /**
     * Gets client hostname from which this job is run.
     *
     * @return clientHost
     */
    public String getClientHost() {
        return this.clientHost;
    }

    /**
     * Set the client host for the job.
     *
     * @param clientHost
     */
    public void setClientHost(final String clientHost) {
        this.clientHost = clientHost;
    }

    /**
     * Gets genie hostname on which this job is run.
     *
     * @return hostName
     */
    public String getHostName() {
        return this.hostName;
    }

    /**
     * Set the genie hostname on which the job is run.
     *
     * @param hostName
     */
    public void setHostName(String hostName) {
        this.hostName = hostName;
    }

    /**
     * Get the kill URI for this job.
     *
     * @return killURI
     */
    public String getKillURI() {
        return this.killURI;
    }

    /**
     * Set the kill URI for this job.
     *
     * @param killURI
     */
    public void setKillURI(final String killURI) {
        this.killURI = killURI;
    }

    /**
     * Get the output URI for this job.
     *
     * @return outputURI
     */
    public String getOutputURI() {
        return this.outputURI;
    }

    /**
     * Set the output URI for this job.
     *
     * @param outputURI
     */
    public void setOutputURI(final String outputURI) {
        this.outputURI = outputURI;
    }

    /**
     * Get the exit code for this job.
     *
     * @return exitCode
     */
    public Integer getExitCode() {
        return this.exitCode;
    }

    /**
     * Set the exit code for this job.
     *
     * @param exitCode
     */
    public void setExitCode(final Integer exitCode) {
        this.exitCode = exitCode;
    }

    /**
     * Has the job been forwarded to another instance.
     *
     * @return true, if forwarded
     */
    public boolean isForwarded() {
        return this.forwarded;
    }

    /**
     * Has the job been forwarded to another instance.
     *
     * @param forwarded true, if forwarded
     */
    public void setForwarded(final boolean forwarded) {
        this.forwarded = forwarded;
    }

    /**
     * Get location where logs are archived.
     *
     * @return s3/hdfs location where logs are archived
     */
    public String getArchiveLocation() {
        return this.archiveLocation;
    }

    /**
     * Set location where logs are archived.
     *
     * @param archiveLocation s3/hdfs location where logs are archived
     */
    public void setArchiveLocation(final String archiveLocation) {
        this.archiveLocation = archiveLocation;
    }

    /**
     * Get the cluster criteria specified to run this job in string format.
     *
     * @return clusterCriteriaString
     */
    protected String getClusterCriteriaString() {
        return this.clusterCriteriaString;
    }

    /**
     * Gets the command criteria which was specified to pick a command to run the job.
     *
     * @return commandCriteria
     */
    public Set<String> getCommandCriteria() {
        return this.commandCriteria;
    }

    /**
     * Sets the set of command criteria specified to pick a command.
     *
     * @param commandCriteria The criteria list
     * @throws CloudServiceException
     */
    public void setCommandCriteria(Set<String> commandCriteria) throws CloudServiceException {
        this.commandCriteria = commandCriteria;
        this.commandCriteriaString = commandCriteriaToString(commandCriteria);
    }

    /**
     * Get the command criteria specified to run this job in string format.
     *
     * @return commandCriteriaString
     */
    public String getCommandCriteriaString() {
        return this.commandCriteriaString;
    }

    /**
     * Set the command criteria string.
     *
     * @param commandCriteriaString A set of command criteria tags
     * @throws CloudServiceException
     */
    public void setCommandCriteriaString(String commandCriteriaString) throws CloudServiceException {
        this.commandCriteriaString = commandCriteriaString;
        this.commandCriteria = stringToCommandCriteria(commandCriteriaString); 
    }

    /**
     * Set the cluster criteria string.
     *
     * @param clusterCriteriaString A list of cluster criteria objects
     * @throws com.netflix.genie.common.exceptions.GenieException
     */
    protected void setClusterCriteriaString(final String clusterCriteriaString) throws GenieException {
        if (StringUtils.isBlank(clusterCriteriaString)) {
            throw new GenieException(
                    HttpURLConnection.HTTP_BAD_REQUEST,
                    "No clusterCriteriaString passed in to set. Unable to continue.");
        }
        this.clusterCriteriaString = clusterCriteriaString;
        this.clusterCriteria = stringToClusterCriteria(clusterCriteriaString);
    }

    /**
     * Set job status, and update start/update/finish times, if needed.
     *
     * @param jobStatus status for job
     */
    public void setJobStatus(final JobStatus jobStatus) {
        this.status = jobStatus;

        if (jobStatus == JobStatus.INIT) {
            setStartTime(System.currentTimeMillis());
        } else if (jobStatus == JobStatus.SUCCEEDED
                || jobStatus == JobStatus.KILLED
                || jobStatus == JobStatus.FAILED) {
            setFinishTime(System.currentTimeMillis());
        }
    }

    /**
     * Sets job status and human-readable message.
     *
     * @param status predefined status
     * @param msg human-readable message
     */
    public void setJobStatus(final JobStatus status, final String msg) {
        setJobStatus(status);
        setStatusMsg(msg);
    }

    /**
     * Gets the envPropFile name.
     *
     * @return envPropFile - file name containing environment variables.
     */
    public String getEnvPropFile() {
        return this.envPropFile;
    }

    /**
     * Sets the env property file name in string form.
     *
     * @param envPropFile contains the list of env variables to set while
     * running this job.
     */
    public void setEnvPropFile(final String envPropFile) {
        this.envPropFile = envPropFile;
    }

    /**
     * Gets the tags allocated to this job.
     *
     * @return the tags as an unmodifiable list
     */
    public Set<String> getTags() {
        return this.tags;
    }

    /**
     * Sets the tags allocated to this job.
     *
     * @param tags the tags to set. Not Null.
     * @throws CloudServiceException
     */
    public void setTags(final Set<String> tags) throws CloudServiceException {
        this.tags = tags;
    }

    /**
     * Gets the criteria used to select a cluster for this job.
     *
     * @return the criteria containing tags which was chosen to 
     * select a cluster to run this job.
     */
    public String getChosenClusterCriteriaString() {
        return chosenClusterCriteriaString;
    }

    /**
     * Sets the criteria used to select cluster to run this job.
     *
     * @param chosenClusterCriteriaString he criteria used to select cluster to run this job.
     * @throws CloudServiceException
     */
    public void setChosenClusterCriteriaString(String chosenClusterCriteriaString) {
        this.chosenClusterCriteriaString = chosenClusterCriteriaString;
    }
    
    /**
     * Check to make sure that the required parameters exist.
     *
     * @param job The configuration to check
     * @throws com.netflix.genie.common.exceptions.GenieException
     */
<<<<<<< HEAD
    public void validate() throws CloudServiceException {
        this.validate(
                this.getUser(),
                this.getCommandCriteria(),
                this.getCommandArgs(),
                this.getClusterCriteria(), 
                this.getName());
=======
    public static void validate(final Job job) throws GenieException {
        if (job == null) {
            final String msg = "Required parameter job can't be NULL";
            LOG.error(msg);
            throw new GenieException(HttpURLConnection.HTTP_BAD_REQUEST, msg);
        }
        validate(
                job.getUser(),
                job.getCommandId(),
                job.getCommandName(),
                job.getCommandArgs(),
                job.getClusterCriteria());
>>>>>>> 687b2781
    }

    /**
     * Validate that required parameters are present for a Job.
     *
     * @param user The name of the user running the job
     * @param commandId The id of the command to run for the job
     * @param commandName The name of the command to run for the job
     * @param commandArgs The command line arguments for the job
     * @param criteria The cluster criteria for the job
     * @throws com.netflix.genie.common.exceptions.GenieException
     */
    private void validate(
            final String user,
            final Set<String> commandCriteria,
            final String commandArgs,
<<<<<<< HEAD
            final List<ClusterCriteria> criteria,
            final String name) throws CloudServiceException {
=======
            final List<ClusterCriteria> criteria) throws GenieException {
>>>>>>> 687b2781
        final StringBuilder builder = new StringBuilder();
        
        super.validate(builder, name, user);
        if (commandCriteria == null || commandCriteria.isEmpty()) {
            builder.append("Command criteria is mandatory to figure out a command to run the job.\n");
        }
        
        if (StringUtils.isEmpty(commandArgs)) {
            builder.append("Command arguments are required\n");
        }
        if (criteria == null || criteria.isEmpty()) {
            builder.append("At least one cluster criteria is required in order to figure out where to run this job.\n");
        }

        if (builder.length() != 0) {
            builder.insert(0, "Job configuration errors:\n");
            final String msg = builder.toString();
            LOG.error(msg);
            throw new GenieException(HttpURLConnection.HTTP_BAD_REQUEST, msg);
        }
    }

    /**
     * Helper method for building the cluster criteria string.
     *
     * @param clusterCriteria2 The criteria to build up from
     * @return The cluster criteria string
     */
<<<<<<< HEAD
    private String clusterCriteriaToString(final List<ClusterCriteria> clusterCriteria2) throws CloudServiceException {
=======
    private String criteriaToString(final List<ClusterCriteria> clusterCriteria2) throws GenieException {
>>>>>>> 687b2781
        if (clusterCriteria2 == null || clusterCriteria2.isEmpty()) {
            throw new GenieException(
                    HttpURLConnection.HTTP_BAD_REQUEST,
                    "No cluster criteria entered unable to create string");
        }
        final StringBuilder builder = new StringBuilder();
        for (final ClusterCriteria cc : clusterCriteria2) {
            if (builder.length() != 0) {
                builder.append(CRITERIA_SET_DELIMITER);
            }
            builder.append(StringUtils.join(cc.getTags(), CRITERIA_DELIMITER));
        }
        return builder.toString();
    }

    /**
     * Helper method for building the cluster criteria string.
     *
     * @param clusterCriteria2 The criteria to build up from
     * @return The cluster criteria string
     */
    private String commandCriteriaToString(final Set<String> commandCriteria2) throws CloudServiceException {
        if (commandCriteria2 == null || commandCriteria2.isEmpty()) {
            throw new CloudServiceException(
                    HttpURLConnection.HTTP_BAD_REQUEST,
                    "No command criteria entered unable to create string");
        }
        return StringUtils.join(commandCriteria,CRITERIA_DELIMITER);
    }
    
    /**
     * Convert a string to cluster criteria objects.
     *
     * @param criteriaString The string to convert
     * @return The set of ClusterCriteria
     * @throws CloudServiceException
     */
    private Set<String> stringToCommandCriteria(final String criteriaString) throws CloudServiceException {
        final String[] criterias = StringUtils.split(criteriaString, CRITERIA_DELIMITER);
        if (criterias == null || criterias.length == 0) {
            throw new CloudServiceException(
                    HttpURLConnection.HTTP_BAD_REQUEST,
                    "No command criteria found. Unable to continue.");
        }
        final Set<String> c = new HashSet<String>();
        for (final String criteria : criterias) {
            c.add(criteria);
        }
        return c;
    }
    
    /**
     * Convert a string to cluster criteria objects.
     *
     * @param criteriaString The string to convert
     * @return The set of ClusterCriteria
     * @throws com.netflix.genie.common.exceptions.GenieException
     */
<<<<<<< HEAD
    private List<ClusterCriteria> stringToClusterCriteria(final String criteriaString) throws CloudServiceException {
=======
    private List<ClusterCriteria> stringToCriteria(final String criteriaString) throws GenieException {
>>>>>>> 687b2781
        //Rebuild the cluster criteria objects
        final List<ClusterCriteria> cc = new ArrayList<ClusterCriteria>();
        final String[] criteriaSets = StringUtils.split(criteriaString, CRITERIA_SET_DELIMITER);
        if (criteriaSets == null || criteriaSets.length == 0) {
            throw new GenieException(
                    HttpURLConnection.HTTP_BAD_REQUEST,
                    "No cluster criteria found. Unable to continue.");
        }
        for (final String criteriaSet : criteriaSets) {
            final String[] criterias = StringUtils.split(criteriaSet, CRITERIA_DELIMITER);
            if (criterias == null || criterias.length == 0) {
                continue;
            }
            final Set<String> c = new HashSet<String>();
            for (final String criteria : criterias) {
                c.add(criteria);
            }
            cc.add(new ClusterCriteria(c));
        }
        if (cc.isEmpty()) {
            throw new GenieException(
                    HttpURLConnection.HTTP_BAD_REQUEST,
                    "No Cluster Criteria found. Unable to continue");
        }
        return cc;
    }
}<|MERGE_RESOLUTION|>--- conflicted
+++ resolved
@@ -1,6 +1,6 @@
 /*
  *
- *  Copyright 2014 Netflix, Inc.
+\ *  Copyright 2014 Netflix, Inc.
  *
  *     Licensed under the Apache License, Version 2.0 (the "License");
  *     you may not use this file except in compliance with the License.
@@ -369,22 +369,18 @@
      * @param commandArgs The command line arguments for the job. Not
      * null/empty/blank.
      * @param clusterCriteria The cluster criteria for the job. Not null/empty.
+     * @param version The version of this job
      * @throws com.netflix.genie.common.exceptions.GenieException
      */
     public Job(
             final String user,
             final String name,
             final String commandArgs,
-<<<<<<< HEAD
             final Set<String> commandCriteria,
-            final List<ClusterCriteria> clusterCriteria) throws CloudServiceException {
-        super(name, user);
-=======
-            final List<ClusterCriteria> clusterCriteria) throws GenieException {
-        this.user = user;
-        this.commandId = commandId;
-        this.commandName = commandName;
->>>>>>> 687b2781
+            final List<ClusterCriteria> clusterCriteria,
+            final String version) throws GenieException {
+        super(name, user, version);
+
         this.commandArgs = commandArgs;
         this.clusterCriteria = clusterCriteria;
         this.commandCriteria = commandCriteria;
@@ -396,8 +392,7 @@
      * @throws com.netflix.genie.common.exceptions.GenieException
      */
     @PrePersist
-<<<<<<< HEAD
-    protected void onCreateJob() throws CloudServiceException {
+    protected void onCreateJob() throws GenieException {
         validate(this.getUser(), this.commandCriteria, this.commandArgs, this.clusterCriteria, this.getName());
         this.clusterCriteriaString = clusterCriteriaToString(this.clusterCriteria);
         this.commandCriteriaString = commandCriteriaToString(this.commandCriteria);
@@ -411,20 +406,6 @@
         if (StringUtils.isBlank(this.getVersion())) {
             this.setVersion(DEFAULT_VERSION);
         }
-=======
-    protected void onCreateJob() throws GenieException {
-        validate(this.user, this.commandId, this.commandName, this.commandArgs, this.clusterCriteria);
-        this.clusterCriteriaString = criteriaToString(this.clusterCriteria);
-    }
-
-    /**
-     * Gets the name for this job.
-     *
-     * @return name
-     */
-    public String getName() {
-        return this.name;
->>>>>>> 687b2781
     }
 
     /**
@@ -455,33 +436,6 @@
     }
 
     /**
-<<<<<<< HEAD
-=======
-     * Gets the user who submit the job.
-     *
-     * @return the user
-     */
-    public String getUser() {
-        return this.user;
-    }
-
-    /**
-     * Sets the user who submits the job.
-     *
-     * @param user user submitting the job
-     * @throws com.netflix.genie.common.exceptions.GenieException
-     */
-    public void setUser(final String user) throws GenieException {
-        if (StringUtils.isBlank(user)) {
-            throw new GenieException(
-                    HttpURLConnection.HTTP_BAD_REQUEST,
-                    "No user entered.");
-        }
-        this.user = user;
-    }
-
-    /**
->>>>>>> 687b2781
      * Gets the group name of the user who submitted the job.
      *
      * @return group
@@ -994,9 +948,9 @@
      * Sets the set of command criteria specified to pick a command.
      *
      * @param commandCriteria The criteria list
-     * @throws CloudServiceException
-     */
-    public void setCommandCriteria(Set<String> commandCriteria) throws CloudServiceException {
+     * @throws GenieException
+     */
+    public void setCommandCriteria(Set<String> commandCriteria) throws GenieException {
         this.commandCriteria = commandCriteria;
         this.commandCriteriaString = commandCriteriaToString(commandCriteria);
     }
@@ -1014,9 +968,9 @@
      * Set the command criteria string.
      *
      * @param commandCriteriaString A set of command criteria tags
-     * @throws CloudServiceException
-     */
-    public void setCommandCriteriaString(String commandCriteriaString) throws CloudServiceException {
+     * @throws GenieException
+     */
+    public void setCommandCriteriaString(String commandCriteriaString) throws GenieException {
         this.commandCriteriaString = commandCriteriaString;
         this.commandCriteria = stringToCommandCriteria(commandCriteriaString); 
     }
@@ -1097,9 +1051,9 @@
      * Sets the tags allocated to this job.
      *
      * @param tags the tags to set. Not Null.
-     * @throws CloudServiceException
-     */
-    public void setTags(final Set<String> tags) throws CloudServiceException {
+     * @throws GenieException
+     */
+    public void setTags(final Set<String> tags) throws GenieException {
         this.tags = tags;
     }
 
@@ -1117,7 +1071,7 @@
      * Sets the criteria used to select cluster to run this job.
      *
      * @param chosenClusterCriteriaString he criteria used to select cluster to run this job.
-     * @throws CloudServiceException
+     * @throws GenieException
      */
     public void setChosenClusterCriteriaString(String chosenClusterCriteriaString) {
         this.chosenClusterCriteriaString = chosenClusterCriteriaString;
@@ -1129,28 +1083,13 @@
      * @param job The configuration to check
      * @throws com.netflix.genie.common.exceptions.GenieException
      */
-<<<<<<< HEAD
-    public void validate() throws CloudServiceException {
+    public void validate() throws GenieException {
         this.validate(
                 this.getUser(),
                 this.getCommandCriteria(),
                 this.getCommandArgs(),
                 this.getClusterCriteria(), 
                 this.getName());
-=======
-    public static void validate(final Job job) throws GenieException {
-        if (job == null) {
-            final String msg = "Required parameter job can't be NULL";
-            LOG.error(msg);
-            throw new GenieException(HttpURLConnection.HTTP_BAD_REQUEST, msg);
-        }
-        validate(
-                job.getUser(),
-                job.getCommandId(),
-                job.getCommandName(),
-                job.getCommandArgs(),
-                job.getClusterCriteria());
->>>>>>> 687b2781
     }
 
     /**
@@ -1167,12 +1106,8 @@
             final String user,
             final Set<String> commandCriteria,
             final String commandArgs,
-<<<<<<< HEAD
             final List<ClusterCriteria> criteria,
-            final String name) throws CloudServiceException {
-=======
-            final List<ClusterCriteria> criteria) throws GenieException {
->>>>>>> 687b2781
+            final String name) throws GenieException {
         final StringBuilder builder = new StringBuilder();
         
         super.validate(builder, name, user);
@@ -1201,11 +1136,7 @@
      * @param clusterCriteria2 The criteria to build up from
      * @return The cluster criteria string
      */
-<<<<<<< HEAD
-    private String clusterCriteriaToString(final List<ClusterCriteria> clusterCriteria2) throws CloudServiceException {
-=======
-    private String criteriaToString(final List<ClusterCriteria> clusterCriteria2) throws GenieException {
->>>>>>> 687b2781
+    private String clusterCriteriaToString(final List<ClusterCriteria> clusterCriteria2) throws GenieException {
         if (clusterCriteria2 == null || clusterCriteria2.isEmpty()) {
             throw new GenieException(
                     HttpURLConnection.HTTP_BAD_REQUEST,
@@ -1227,9 +1158,9 @@
      * @param clusterCriteria2 The criteria to build up from
      * @return The cluster criteria string
      */
-    private String commandCriteriaToString(final Set<String> commandCriteria2) throws CloudServiceException {
+    private String commandCriteriaToString(final Set<String> commandCriteria2) throws GenieException {
         if (commandCriteria2 == null || commandCriteria2.isEmpty()) {
-            throw new CloudServiceException(
+            throw new GenieException(
                     HttpURLConnection.HTTP_BAD_REQUEST,
                     "No command criteria entered unable to create string");
         }
@@ -1241,12 +1172,12 @@
      *
      * @param criteriaString The string to convert
      * @return The set of ClusterCriteria
-     * @throws CloudServiceException
-     */
-    private Set<String> stringToCommandCriteria(final String criteriaString) throws CloudServiceException {
+     * @throws GenieException
+     */
+    private Set<String> stringToCommandCriteria(final String criteriaString) throws GenieException {
         final String[] criterias = StringUtils.split(criteriaString, CRITERIA_DELIMITER);
         if (criterias == null || criterias.length == 0) {
-            throw new CloudServiceException(
+            throw new GenieException(
                     HttpURLConnection.HTTP_BAD_REQUEST,
                     "No command criteria found. Unable to continue.");
         }
@@ -1264,11 +1195,7 @@
      * @return The set of ClusterCriteria
      * @throws com.netflix.genie.common.exceptions.GenieException
      */
-<<<<<<< HEAD
-    private List<ClusterCriteria> stringToClusterCriteria(final String criteriaString) throws CloudServiceException {
-=======
-    private List<ClusterCriteria> stringToCriteria(final String criteriaString) throws GenieException {
->>>>>>> 687b2781
+    private List<ClusterCriteria> stringToClusterCriteria(final String criteriaString) throws GenieException {
         //Rebuild the cluster criteria objects
         final List<ClusterCriteria> cc = new ArrayList<ClusterCriteria>();
         final String[] criteriaSets = StringUtils.split(criteriaString, CRITERIA_SET_DELIMITER);
