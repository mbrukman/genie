--- conflicted
+++ resolved
@@ -1,6 +1,6 @@
 // Establish version and status
 // Change if github project name is not the same as the root project's name
-ext.githubProjectName = 'genie'
+ext.githubProjectName = rootProject.name
 
 buildscript {
     repositories {
@@ -28,10 +28,6 @@
         delete 'genie-db'
         delete 'derby.log'
     }
-<<<<<<< HEAD
-    project.status = 'snapshot'
-=======
->>>>>>> 108cd54c
 }
 
 subprojects {
