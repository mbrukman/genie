--- conflicted
+++ resolved
@@ -89,14 +89,9 @@
 # if set, archive logs to this location
 # netflix.genie.server.s3.archive.location=s3://SOME_S3_PREFIX
 
-## Configuration for janitor thread, which cleans up zombie jobs. Uses a number 
-## between min and max using random number generation
-# min sleep time between iterations
-netflix.genie.server.janitor.min.sleep.ms=300000
-
-# max sleep time between iterations
-netflix.genie.server.janitor.max.sleep.ms=1800000
-
+## Configuration for janitor thread, which cleans up zombie jobs
+# sleep time between iterations
+netflix.genie.server.janitor.sleep.ms=300000
 # the time delta older than which unupdated jobs are marked as zombies
 netflix.genie.server.janitor.zombie.delta.ms=1800000
 
@@ -143,12 +138,7 @@
 #netflix.genie.server.mail.smtp.user=
 #netflix.genie.server.mail.smtp.password=
 
-<<<<<<< HEAD
-# Defines the maximum number of times a db transaction should be retried
-netflix.genie.server.max.db.transaction.retries=3
-=======
 # Set this to true if you want the server to add the job id and job name
 # to the set of tags for each job by default. Note: This will degrade query
 # performance due to much more data being added to database in join table.
-netflix.genie.server.jobs.tags.default=false
->>>>>>> 81c5a72c
+netflix.genie.server.jobs.tags.default=false